<<<<<<< HEAD
[package]
name = "ogscluner"
version = "3.0.0"
edition = "2021"

[dependencies]
async-std = "1.12.0"
bitflags =  "2.9.1"
serde = "1.0.204"
ciborium = "0.2.2"
regex = "1.10.6"
poise = "0.6.1"
rand = "0.9.0"
shuttle-runtime = "0.52.0"
shuttle-serenity = "0.52.0"
=======
[package]
name = "ogscluner"
version = "2.0.1"
edition = "2021"

[dependencies]
async-std = "1.12.0"
serde = "1.0.204"
ciborium = "0.2.2"
regex = "1.10.6"
poise = "0.6.1"
rand = "0.8.5"
shuttle-runtime = "0.47.0"
shuttle-serenity = "0.47.0"
>>>>>>> 18ae2ac6
<|MERGE_RESOLUTION|>--- conflicted
+++ resolved
@@ -1,4 +1,3 @@
-<<<<<<< HEAD
 [package]
 name = "ogscluner"
 version = "3.0.0"
@@ -13,20 +12,4 @@
 poise = "0.6.1"
 rand = "0.9.0"
 shuttle-runtime = "0.52.0"
-shuttle-serenity = "0.52.0"
-=======
-[package]
-name = "ogscluner"
-version = "2.0.1"
-edition = "2021"
-
-[dependencies]
-async-std = "1.12.0"
-serde = "1.0.204"
-ciborium = "0.2.2"
-regex = "1.10.6"
-poise = "0.6.1"
-rand = "0.8.5"
-shuttle-runtime = "0.47.0"
-shuttle-serenity = "0.47.0"
->>>>>>> 18ae2ac6
+shuttle-serenity = "0.52.0"