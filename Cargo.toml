[package]
name = "ogscluner"
version = "3.0.0"
edition = "2021"

[dependencies]
async-std = "1.12.0"
bitflags =  "2.9.1"
serde = "1.0.204"
ciborium = "0.2.2"
regex = "1.10.6"
poise = "0.6.1"
<<<<<<< HEAD
rand = "0.9.0"
shuttle-runtime = "0.52.0"
shuttle-serenity = "0.52.0"
=======
rand = "0.8.5"
shuttle-runtime = "0.48.0"
shuttle-serenity = "0.48.0"
>>>>>>> ae787d1a
<|MERGE_RESOLUTION|>--- conflicted
+++ resolved
@@ -10,12 +10,6 @@
 ciborium = "0.2.2"
 regex = "1.10.6"
 poise = "0.6.1"
-<<<<<<< HEAD
 rand = "0.9.0"
 shuttle-runtime = "0.52.0"
-shuttle-serenity = "0.52.0"
-=======
-rand = "0.8.5"
-shuttle-runtime = "0.48.0"
-shuttle-serenity = "0.48.0"
->>>>>>> ae787d1a
+shuttle-serenity = "0.52.0"